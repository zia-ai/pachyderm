--- conflicted
+++ resolved
@@ -8002,18 +8002,13 @@
 
 }
 
-<<<<<<< HEAD
 func TestRapidUpdatePipelines(t *testing.T) {
-=======
-func TestDatumTries(t *testing.T) {
->>>>>>> 4e75fbc5
-	if testing.Short() {
-		t.Skip("Skipping integration tests in short mode")
-	}
-
-	c := getPachClient(t)
-	require.NoError(t, c.DeleteAll())
-<<<<<<< HEAD
+	if testing.Short() {
+		t.Skip("Skipping integration tests in short mode")
+	}
+
+	c := getPachClient(t)
+	require.NoError(t, c.DeleteAll())
 	pipeline := tu.UniqueString("TestRapidUpdatePipelines")
 	require.NoError(t, c.CreatePipeline(
 		pipeline,
@@ -8060,7 +8055,15 @@
 		}
 		return nil
 	})
-=======
+}
+
+func TestDatumTries(t *testing.T) {
+	if testing.Short() {
+		t.Skip("Skipping integration tests in short mode")
+	}
+
+	c := getPachClient(t)
+	require.NoError(t, c.DeleteAll())
 
 	dataRepo := tu.UniqueString("TestDatumTries_data")
 	require.NoError(t, c.CreateRepo(dataRepo))
@@ -8093,7 +8096,6 @@
 		}
 	}
 	require.Equal(t, tries, observedTries)
->>>>>>> 4e75fbc5
 }
 
 func getObjectCountForRepo(t testing.TB, c *client.APIClient, repo string) int {
