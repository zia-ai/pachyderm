--- conflicted
+++ resolved
@@ -39,7 +39,6 @@
 	suite   = "pachyderm"
 )
 
-<<<<<<< HEAD
 func NewErrJobNotFound(job string) error {
 	return fmt.Errorf("Job %v not found", job)
 }
@@ -61,13 +60,6 @@
 func NewErrParentInputsMismatch(parent string) error {
 	return fmt.Errorf("Job does not have the same set of inputs as its parent %v", parent)
 }
-=======
-var (
-	ErrJobNotFound          = errors.New("job was not found")
-	ErrEmptyInput           = errors.New("job was not started due to empty input")
-	ErrParentInputsMismatch = errors.New("job does not have the same set of inputs as its parent")
-)
->>>>>>> 7e86d012
 
 type apiServer struct {
 	protorpclog.Logger
@@ -517,11 +509,7 @@
 		return err
 	}
 	if len(podList.Items) == 0 {
-<<<<<<< HEAD
 		return NewErrJobNotFound(request.Job.ID)
-=======
-		return ErrJobNotFound
->>>>>>> 7e86d012
 	}
 	// sort the pods to make sure that the indexes are stable
 	sort.Sort(podSlice(podList.Items))
