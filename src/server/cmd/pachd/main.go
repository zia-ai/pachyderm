--- conflicted
+++ resolved
@@ -58,12 +58,8 @@
 	Namespace       string `env:"NAMESPACE,default=default"`
 	Metrics         bool   `env:"METRICS,default=true"`
 	Init            bool   `env:"INIT,default=false"`
-<<<<<<< HEAD
 	BlockCacheBytes int64  `env:"BLOCK_CACHE_BYTES,default=1073741824"` //default = 1 gigabyte
-=======
-	BlockCacheBytes int64  `env:"BLOCK_CACHE_BYTES,default=1073741824` //default = 1 gigabyte
 	ImageTag        string `env:"IMAGE_TAG,default="`
->>>>>>> b0420f0a
 }
 
 func main() {
