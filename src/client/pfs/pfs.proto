--- conflicted
+++ resolved
@@ -97,9 +97,9 @@
   // branch_provenance[i] (a branch name, and one of the branches on which this
   // commit's branch is provenant)
   repeated Commit provenance = 6;
-  repeated Branch branch_provenance = 9;
-
-  repeated Commit subvenance = 8;
+  repeated Branch branch_provenance = 10;
+
+  repeated Commit subvenance = 9;
   // this is the block that stores the serialized form of a tree that
   // represents the entire file system hierarchy of the repo at this commit
   // If this is nil, then the commit is either open (in which case 'finished'
@@ -186,16 +186,14 @@
 
 message FinishCommitRequest {
   Commit commit = 1;
-<<<<<<< HEAD
-  Object tree = 2;
-  // If set, 'commit' will be closed (its 'finished' field will be set to the
-  // current time) but its 'tree' will be left nil.
-  bool empty = 3;
-=======
   // description is a user-provided string describing this commit. Setting this
   // will overwrite the description set in StartCommit
   string description = 2;
->>>>>>> e495201b
+
+  Object tree = 3;
+  // If set, 'commit' will be closed (its 'finished' field will be set to the
+  // current time) but its 'tree' will be left nil.
+  bool empty = 4;
 }
 
 message InspectCommitRequest {
